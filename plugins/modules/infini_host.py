#!/usr/bin/python
# -*- coding: utf-8 -*-

# Copyright: (c) 2022, Infinidat <info@infinidat.com>
# GNU General Public License v3.0+ (see COPYING or https://www.gnu.org/licenses/gpl-3.0.txt)

from __future__ import (absolute_import, division, print_function)
<<<<<<< HEAD
=======

>>>>>>> 373b52c9
__metaclass__ = type

DOCUMENTATION = r'''
---
module: infini_host
version_added: '2.3.0'
<<<<<<< HEAD
short_description: Create, Delete and Modify Hosts on Infinibox
=======
short_description: Create, Delete or Modify Hosts on Infinibox
>>>>>>> 373b52c9
description:
    - This module creates, deletes or modifies hosts on Infinibox.
author: David Ohlemacher (@ohlemacher)
options:
  name:
    description:
      - Host Name
    required: true
  state:
    description:
      - Creates/Modifies Host when present or removes when absent
    required: false
    default: present
    choices: [ "stat", "present", "absent" ]
extends_documentation_fragment:
    - infinibox
'''

EXAMPLES = r'''
- name: Create new host
  infini_host:
    name: foo.example.com
    user: admin
    password: secret
    system: ibox001
'''

# RETURN = r''' # '''

import traceback
from ansible.module_utils.basic import AnsibleModule, missing_required_lib

<<<<<<< HEAD
=======
import traceback

>>>>>>> 373b52c9
try:
    from infi.dtypes.iqn import make_iscsi_name
    from ansible_collections.infinidat.infinibox.plugins.module_utils.infinibox import \
        HAS_INFINISDK, api_wrapper, infinibox_argument_spec, \
        get_system, get_host, unixMillisecondsToDate, merge_two_dicts
except ImportError:
    HAS_INFINISDK = False
    INFINISDK_IMPORT_ERROR = traceback.format_exc()
<<<<<<< HEAD
=======
else:
    HAS_INFINISDK = True
>>>>>>> 373b52c9


@api_wrapper
def create_host(module, system):

    changed = True

    if not module.check_mode:
        host = system.hosts.create(name=module.params['name'])
    return changed


@api_wrapper
def update_host(module, host):
    changed = False
    return changed


@api_wrapper
def delete_host(module, host):
    changed = True
    if not module.check_mode:
        # May raise APICommandFailed if mapped, etc.
        host.delete()
    return changed


def get_sys_host(module):
    system = get_system(module)
    host = get_host(module, system)
    return (system, host)


def get_host_fields(host):
    fields = host.get_fields(from_cache=True, raw_value=True)
    created_at, created_at_timezone = unixMillisecondsToDate(fields.get('created_at', None))
    field_dict = dict(
        created_at=created_at,
        created_at_timezone=created_at_timezone,
        id=host.id,
        iqns=[],
        luns=[],
        ports=[],
        wwns=[],
    )
    luns = host.get_luns()
    for lun in luns:
        field_dict['luns'].append({'lun_id': lun.id,
                                   'lun_volume_id': lun.volume.id,
                                   'lun_volume_name': lun.volume.get_name(),
                                   })
    ports = host.get_ports()
    for port in ports:
        if str(type(port)) == "<class 'infi.dtypes.wwn.WWN'>":
            field_dict['wwns'].append(str(port))
        if str(type(port)) == "<class 'infi.dtypes.iqn.IQN'>":
            field_dict['iqns'].append(str(port))
    return field_dict


def handle_stat(module):
    system, host = get_sys_host(module)
    host_name = module.params["name"]
    if not host:
        module.fail_json(msg='Host {0} not found'.format(host_name))
    field_dict = get_host_fields(host)
    result = dict(
        changed=False,
        msg='Host stat found'
    )
    result = merge_two_dicts(result, field_dict)
    module.exit_json(**result)


def handle_present(module):
    system, host = get_sys_host(module)
    host_name = module.params["name"]
    if not host:
        changed = create_host(module, system)
        msg = 'Host {0} created'.format(host_name)
        module.exit_json(changed=changed, msg=msg)
    else:
        changed = update_host(module, host)
        msg = 'Host {0} updated'.format(host_name)
        module.exit_json(changed=changed, msg=msg)


def handle_absent(module):
    system, host = get_sys_host(module)
    host_name = module.params["name"]
    if not host:
        msg = "Host {0} already absent".format(host_name)
        module.exit_json(changed=False, msg=msg)
    else:
        changed = delete_host(module, host)
        msg = "Host {0} removed".format(host_name)
        module.exit_json(changed=changed, msg=msg)


def execute_state(module):
    state = module.params['state']
    try:
        if state == 'stat':
            handle_stat(module)
        elif state == 'present':
            handle_present(module)
        elif state == 'absent':
            handle_absent(module)
        else:
            module.fail_json(msg='Internal handler error. Invalid state: {0}'.format(state))
    finally:
        system = get_system(module)
        system.logout()


def main():
    argument_spec = infinibox_argument_spec()
    argument_spec.update(
        dict(
            name=dict(required=True),
            state=dict(default='present', choices=['stat', 'present', 'absent']),
        )
    )

    module = AnsibleModule(argument_spec, supports_check_mode=True)

    if not HAS_INFINISDK:
        module.fail_json(msg=missing_required_lib('infinisdk'),
                         exception=INFINISDK_IMPORT_ERROR)

    execute_state(module)


if __name__ == '__main__':
    main()<|MERGE_RESOLUTION|>--- conflicted
+++ resolved
@@ -5,21 +5,14 @@
 # GNU General Public License v3.0+ (see COPYING or https://www.gnu.org/licenses/gpl-3.0.txt)
 
 from __future__ import (absolute_import, division, print_function)
-<<<<<<< HEAD
-=======
 
->>>>>>> 373b52c9
 __metaclass__ = type
 
 DOCUMENTATION = r'''
 ---
 module: infini_host
 version_added: '2.3.0'
-<<<<<<< HEAD
-short_description: Create, Delete and Modify Hosts on Infinibox
-=======
 short_description: Create, Delete or Modify Hosts on Infinibox
->>>>>>> 373b52c9
 description:
     - This module creates, deletes or modifies hosts on Infinibox.
 author: David Ohlemacher (@ohlemacher)
@@ -52,11 +45,8 @@
 import traceback
 from ansible.module_utils.basic import AnsibleModule, missing_required_lib
 
-<<<<<<< HEAD
-=======
 import traceback
 
->>>>>>> 373b52c9
 try:
     from infi.dtypes.iqn import make_iscsi_name
     from ansible_collections.infinidat.infinibox.plugins.module_utils.infinibox import \
@@ -65,11 +55,8 @@
 except ImportError:
     HAS_INFINISDK = False
     INFINISDK_IMPORT_ERROR = traceback.format_exc()
-<<<<<<< HEAD
-=======
 else:
     HAS_INFINISDK = True
->>>>>>> 373b52c9
 
 
 @api_wrapper
