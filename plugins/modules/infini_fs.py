--- conflicted
+++ resolved
@@ -1,23 +1,13 @@
 #!/usr/bin/python
 # -*- coding: utf-8 -*-
-<<<<<<< HEAD
 
 # Copyright: (c) 2022, Infinidat <info@infinidat.com>
 # GNU General Public License v3.0+ (see COPYING or https://www.gnu.org/licenses/gpl-3.0.txt)
 
 from __future__ import (absolute_import, division, print_function)
+
 __metaclass__ = type
 
-=======
-
-# Copyright: (c) 2022, Infinidat <info@infinidat.com>
-# GNU General Public License v3.0+ (see COPYING or https://www.gnu.org/licenses/gpl-3.0.txt)
-
-from __future__ import (absolute_import, division, print_function)
-
-__metaclass__ = type
-
->>>>>>> 373b52c9
 DOCUMENTATION = r'''
 ---
 module: infini_fs
