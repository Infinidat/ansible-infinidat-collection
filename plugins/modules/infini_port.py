#!/usr/bin/python
# -*- coding: utf-8 -*-

# Copyright: (c) 2022, Infinidat <info@infinidat.com>
# GNU General Public License v3.0+ (see COPYING or https://www.gnu.org/licenses/gpl-3.0.txt)

from __future__ import (absolute_import, division, print_function)

__metaclass__ = type

<<<<<<< HEAD
DOCUMENTATION = r"""
=======
DOCUMENTATION = r'''
>>>>>>> 373b52c9
---
module: infini_port
version_added: '2.9.0'
short_description: Add and Delete fiber channel and iSCSI ports to a host on Infinibox
description:
    - This module adds or deletes fiber channel or iSCSI ports to hosts on
      Infinibox.
author: David Ohlemacher (@ohlemacher)
options:
  host:
    description:
      - Host Name
    required: true
  state:
    description:
      - Creates mapping when present, removes when absent, or provides
        details of a mapping when stat.
    required: false
    default: present
    choices: [ "stat", "present", "absent" ]
    type: str
  wwns:
    description:
      - List of wwns of the host
    required: false
    default: []
    type: list
    elements: str
  iqns:
    description:
      - List of iqns of the host
    required: false
    default: []
    type: list
    elements: str
extends_documentation_fragment:
    - infinibox
'''

EXAMPLES = r'''
- name: Make sure host bar is available with wwn/iqn ports
  infini_host:
    name: bar.example.com
    state: present
    wwns:
      - "00:00:00:00:00:00:00"
      - "11:11:11:11:11:11:11"
    iqns:
        - "iqn.yyyy-mm.reverse-domain:unique-string"
    system: ibox01
    user: admin
    password: secret
'''

# RETURN = r''' # '''

from ansible.module_utils.basic import AnsibleModule, missing_required_lib

import traceback

HAS_INFINISDK = False

try:
    from ansible_collections.infinidat.infinibox.plugins.module_utils.infinibox import (
        HAS_INFINISDK,
        api_wrapper,
        infinibox_argument_spec,
        get_system,
        get_host,
        merge_two_dicts,
    )
    from infi.dtypes.wwn import WWN
    from infi.dtypes.iqn import make_iscsi_name
except ImportError:
    HAS_INFINISDK = False
    INFINISDK_IMPORT_ERROR = traceback.format_exc()
else:
    HAS_INFINISDK = True


@api_wrapper
def update_ports(module, system):
    """
    Updated mapping of volume to host. If already mapped, exit_json with changed False.
    """
    changed = False

    host = system.hosts.get(name=module.params["host"])

    for wwn_port in module.params["wwns"]:
        wwn = WWN(wwn_port)
        if not system.hosts.get_host_by_initiator_address(wwn) == host:
            if not module.check_mode:
                host.add_port(wwn)
            changed = True

    for iscsi_port in module.params["iqns"]:
        iscsi_name = make_iscsi_name(iscsi_port)
        if not system.hosts.get_host_by_initiator_address(iscsi_name) == host:
            if not module.check_mode:
                host.add_port(iscsi_name)
            changed = True

    return changed


@api_wrapper
def delete_ports(module, system):
    """
    Remove ports from host.
    """
    changed = False

    host = system.hosts.get(name=module.params["host"])
    for wwn_port in module.params["wwns"]:
        wwn = WWN(wwn_port)
        if system.hosts.get_host_by_initiator_address(wwn) == host:
            if not module.check_mode:
                host.remove_port(wwn)
            changed = True
    for iscsi_port in module.params["iqns"]:
        iscsi_name = make_iscsi_name(iscsi_port)
        if system.hosts.get_host_by_initiator_address(iscsi_name) == host:
            if not module.check_mode:
                host.remove_port(iscsi_name)
            changed = True
    return changed


def get_sys_host(module):
    system = get_system(module)
    host = get_host(module, system)
    return (system, host)


def edit_initiator_keys(host_initiators, include_key_list):
    """
    For each host initiator, remove keys not in the include_key_list.
    For FCs, add a long address. This is the address with colons inserted.
    Return the edited host initiators list.
    """
    trimmed_initiators = []
    for init in host_initiators:
        if init["type"] == "FC" and "address" in init.keys():
            # Add address_long key to init whose value is the address with colons inserted.
            address_str = str(init["address"])
            address_iter = iter(address_str)
            long_address = ":".join(a + b for a, b in zip(address_iter, address_iter))
            init["address_long"] = long_address

        trimmed_item = {
            key: val for key, val in init.items() if key in include_key_list
        }
        trimmed_initiators.append(trimmed_item)
    return trimmed_initiators


def find_host_initiators_data(module, system, host, initiator_type):
    """
    Given a host object, find its initiators that match initiator_type.
    Only include desired initiator keys for each initiator.
    Return the filtered and edited host initiator list.
    """
    request = "initiators?page=1&page_size=1000&host_id={0}".format(host.id)
    # print("\nrequest:", request, "initiator_type:", initiator_type)
    get_initiators_result = system.api.get(request, check_version=False)
    result_code = get_initiators_result.status_code
    if result_code != 200:
        msg = "get initiators REST call failed. code: {0}".format(result_code)
        module.fail_json(msg=msg)

    # Only return initiators of the desired type.
    host_initiators_by_type = [
        initiator
        for initiator in get_initiators_result.get_result()
        if initiator["type"] == initiator_type
    ]

    # print("host_initiators_by_type:", host_initiators_by_type)
    # print()

    # Only include certain keys in the returned initiators
    if initiator_type == "FC":
        include_key_list = [
            "address",
            "address_long",
            "host_id",
            "port_key",
            "targets",
            "type",
        ]
    elif initiator_type == "ISCSI":
        include_key_list = ["address", "host_id", "port_key", "targets", "type"]
    else:
        msg = "Cannot search for host initiator types other than FC and ISCSI"
        module.fail_json(msg=msg)
    host_initiators_by_type = edit_initiator_keys(
        host_initiators_by_type, include_key_list
    )

    return host_initiators_by_type


def get_port_fields(module, system, host):
    """
    Return a dict with desired fields from FC and ISCSI ports associated with the host.
    """
    host_fc_initiators = find_host_initiators_data(
        module, system, host, initiator_type="FC"
    )
    host_iscsi_initiators = find_host_initiators_data(
        module, system, host, initiator_type="ISCSI"
    )

    field_dict = dict(ports=[],)

    connectivity_lut = {0: "DISCONNECTED", 1: "DEGRADED", 2: "DEGRADED", 3: "CONNECTED"}

    ports = host.get_ports()
    for port in ports:
        if str(type(port)) == "<class 'infi.dtypes.wwn.WWN'>":
            found_initiator = False
            for initiator in host_fc_initiators:
                if initiator["address"] == str(port).replace(":", ""):
                    found_initiator = True
                    # print("initiator targets:", initiator['targets'])
                    unique_initiator_target_ids = {
                        target["node_id"] for target in initiator["targets"]
                    }
                    port_dict = {
                        "address": str(port),
                        "address_long": initiator["address_long"],
                        "connectivity": connectivity_lut[
                            len(unique_initiator_target_ids)
                        ],
                        "targets": initiator["targets"],
                        "type": initiator["type"],
                    }

            if not found_initiator:
                address_str = str(port)
                address_iter = iter(address_str)
                long_address = ":".join(
                    a + b for a, b in zip(address_iter, address_iter)
                )
                port_dict = {
                    "address": str(port),
                    "address_long": long_address,
                    "connectivity": connectivity_lut[0],
                    "targets": [],
                    "type": "FC",
                }

            field_dict["ports"].append(port_dict)

        if str(type(port)) == "<class 'infi.dtypes.iqn.IQN'>":
            found_initiator = False
            for initiator in host_iscsi_initiators:
                if initiator["address"] == str(port):
                    found_initiator = True
                    # print("initiator targets:", initiator['targets'])
                    unique_initiator_target_ids = {
                        target["node_id"] for target in initiator["targets"]
                    }
                    port_dict = {
                        "address": str(port),
                        "connectivity": connectivity_lut[
                            len(unique_initiator_target_ids)
                        ],
                        "targets": initiator["targets"],
                        "type": initiator["type"],
                    }

            if not found_initiator:
                port_dict = {
                    "address": str(port),
                    "connectivity": connectivity_lut[0],
                    "targets": [],
                    "type": "ISCSI",
                }

            field_dict["ports"].append(port_dict)

    return field_dict


def handle_stat(module):
    """
    Handle stat state. Fail if host is None.
    Return json with status.
    """
    system, host = get_sys_host(module)

    host_name = module.params["host"]
    if not host:
        module.fail_json(msg="Host {0} not found".format(host_name))

    field_dict = get_port_fields(module, system, host)
    result = dict(changed=False, msg="Host {0} ports found".format(host_name),)
    result = merge_two_dicts(result, field_dict)
    module.exit_json(**result)


def handle_present(module):
    """
    Handle present state. Fail if host is None.
    """
    system, host = get_sys_host(module)

    host_name = module.params["host"]
    if not host:
        module.fail_json(msg="Host {0} not found".format(host_name))

    changed = update_ports(module, system)
    if changed:
        msg = "Mapping created for host {0}".format(host.get_name())
    else:
        msg = "No mapping changes were required for host {0}".format(host.get_name())

    result = dict(changed=changed, msg=msg,)
    module.exit_json(**result)


def handle_absent(module):
    """
    Handle absent state. Fail if host is None.
    """
    system, host = get_sys_host(module)
    if not host:
        module.exit_json(
            changed=False, msg="Host {0} not found".format(module.params["host"])
        )

    changed = delete_ports(module, system)
    if changed:
        msg = "Mapping removed from host {0}".format(host.get_name())
    else:
        msg = "No mapping changes were required. Mapping already removed from host {0}".format(
            host.get_name()
        )

    result = dict(changed=changed, msg=msg,)
    module.exit_json(**result)


def execute_state(module):
    """
    Handle states. Always logout.
    """
    state = module.params["state"]
    try:
        if state == "stat":
            handle_stat(module)
        elif state == "present":
            handle_present(module)
        elif state == "absent":
            handle_absent(module)
        else:
            module.fail_json(
                msg="Internal handler error. Invalid state: {0}".format(state)
            )
    finally:
        system = get_system(module)
        system.logout()


def check_options(module):
    pass


def main():
    """
    Gather auguments and manage mapping of vols to hosts.
    """
    argument_spec = infinibox_argument_spec()
    null_list = list()
    argument_spec.update(
        dict(
            host=dict(required=True, type=str),
            state=dict(default="present", choices=["stat", "present", "absent"]),
            wwns=dict(type="list", elements="str", default=list()),
            iqns=dict(type="list", elements="str", default=list()),
        )
    )

    module = AnsibleModule(argument_spec, supports_check_mode=True)

    if not HAS_INFINISDK:
        module.fail_json(msg=missing_required_lib("infinisdk"),
                         exception=INFINISDK_IMPORT_ERROR)

    check_options(module)
    execute_state(module)


if __name__ == "__main__":
    main()<|MERGE_RESOLUTION|>--- conflicted
+++ resolved
@@ -8,11 +8,7 @@
 
 __metaclass__ = type
 
-<<<<<<< HEAD
-DOCUMENTATION = r"""
-=======
 DOCUMENTATION = r'''
->>>>>>> 373b52c9
 ---
 module: infini_port
 version_added: '2.9.0'
